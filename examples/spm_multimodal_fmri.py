--- conflicted
+++ resolved
@@ -16,10 +16,6 @@
 import sys
 import os
 from collections import namedtuple
-<<<<<<< HEAD
-=======
-import joblib
->>>>>>> 2660206a
 
 warning = ("%s: THIS SCRIPT MUST BE RUN FROM ITS PARENT "
            "DIRECTORY!") % sys.argv[0]
@@ -32,8 +28,6 @@
 PYPREPROCESS_DIR = os.path.dirname(os.path.split(os.path.abspath(__file__))[0])
 sys.path.append(PYPREPROCESS_DIR)
 
-# import pypreprocess plugins
-# import nipype_preproc_spm_utils
 import reporting.glm_reporter as glm_reporter
 from external.nisl.datasets import fetch_spm_multimodal_fmri_data
 from algorithms.registration.spm_realign import MRIMotionCorrection
@@ -79,83 +73,22 @@
     stc_output.append(fmristc.get_last_output_data())
 
 # Motion Correction
-<<<<<<< HEAD
 mrimc = MRIMotionCorrection(n_sessions=len(subject_data.session_id))
 mrimc.fit([[nibabel.Nifti1Image(stc_output[j][..., t],
-=======
-mem = joblib.Memory(cachedir=os.path.join(subject_data.output_dir,
-                                          "cache_dir"))
-mrimc = MRIMotionCorrection(n_sessions=len(subject_data.session_id))
-(mrimc.fit)([[nibabel.Nifti1Image(stc_output[j][..., t],
->>>>>>> 2660206a
                                 nibabel.load(
                     subject_data.func[j][t]).get_affine())
             for t in xrange(len(subject_data.func[j]))]
            for j in xrange(len(subject_data.session_id))]
           )
-<<<<<<< HEAD
 mrimc_output = mrimc.transform(reslice=True, output_dir=os.path.join(
         subject_data.output_dir, "preproc"),
                                ext='.nii'  # SPM doesn't support .nii.gz
                                )
-# x = nipype_preproc_spm_utils.SubjectData()
-# x.func = mrimc_output['realigned_files']
-# x.anat = subject_data.anat
-# x.subject_id = subject_data.subject_id
-# x.session_id = subject_data.session_id
-# x.output_dir = subject_data.output_dir
-# subject_data = x
-
-# # smooth
-# results = nipype_preproc_spm_utils.do_subjects_preproc(
-#     [subject_data],
-#     output_dir=OUTPUT_DIR,
-#     # fwhm=[8, 8, 8],
-#     do_realign=False,
-#     do_segment=False,
-#     do_normalize=False,
-#     dataset_id="SPM MULTIMODAL (see @alex)",
-#     do_shutdown_reloaders=False,
-#     )
 
 # collect preprocessed data
-# fmri_imgs = [nibabel.concat_images(session_func)
-#              for session_func in results[0]['func']]
-# anat_img = nibabel.load(results[0]['anat'])
 fmri_imgs = [nibabel.concat_images(session_func)
              for session_func in mrimc_output['realigned_files']]
 anat_img = nibabel.load(mrimc_output['realigned_files'][0][0])
-=======
-mrimc_output = (mrimc.transform)(reslice=True, output_dir=os.path.join(
-        subject_data.output_dir, "preproc"),
-                               prefix='ra',
-                               ext='.nii'  # SPM doesn't support .nii.gz
-                               )
-x = nipype_preproc_spm_utils.SubjectData()
-x.func = mrimc_output['realigned_files']
-x.anat = subject_data.anat
-x.subject_id = subject_data.subject_id
-x.session_id = subject_data.session_id
-x.output_dir = subject_data.output_dir
-subject_data = x
-
-# smooth
-results = nipype_preproc_spm_utils.do_subjects_preproc(
-    [subject_data],
-    output_dir=OUTPUT_DIR,
-    fwhm=[8, 8, 8],
-    do_realign=False,
-    do_segment=False,
-    do_normalize=False,
-    dataset_id="SPM MULTIMODAL (see @alex)",
-    do_shutdown_reloaders=False,
-    )
-
-# collect preprocessed data
-fmri_imgs = [nibabel.concat_images(session_func)
-             for session_func in results[0]['func']]
-anat_img = nibabel.load(results[0]['anat'])
->>>>>>> 2660206a
 
 # experimental paradigm meta-params
 stats_start_time = time.ctime()
