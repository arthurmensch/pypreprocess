"""
:Module: nipype_preproc_spm_nyu
:Synopsis: SPM use-case for preprocessing NYU rest dataset
(this is just a quick-and-dirty POC)
:Author: dohmatob elvis dopgima

XXX TODO: document this according to numpy/spinx standards
XXX TODO: re-factor the code (use unittesting)
XXX TODO: over-all testing (nose ?, see with GV & BT)

"""

# standard imports
import os
import commands

# helper imports
from fetch_local import fetch_nyu_data_offline

# import spm preproc utilities
<<<<<<< HEAD
from nipype_preproc_spm_utils import do_group_preproc
=======
from nipype_preproc_spm_utils import do_subject_preproc, \
    do_group_preproc

# QA imports
from reporter import BASE_PREPROC_REPORT_HTML_TEMPLATE
import time
>>>>>>> 4ec45709

# set data dir
if not 'DATA_DIR' in os.environ:
    raise IOError, "DATA_DIR is not in your environ; export it!"
DATA_DIR = os.environ['DATA_DIR']

if __name__ == '__main__':

    # grab local NYU directory structure
    sessions = fetch_nyu_data_offline(DATA_DIR)

    # producer
    def preproc_factory():
        for session_id, session in sessions.iteritems():
            # pre-process data for all subjects
            for subject_id, subject in session.iteritems():
                anat_image = subject['skullstripped_anat']
                fmri_images = subject['func']
                subject_dir = os.path.join(os.path.join(DATA_DIR, session_id),
                                           subject_id)

                # anats for some subjects have shitty orientation (LR, AP, SI)
                # meta-headers (and this leads to awefully skrewed-up coreg!)
                # strip them off, and let SPM figure out the right orientaion
                print commands.getoutput("fslorient -deleteorient %s" \
                                             % anat_image)

                yield subject_id, subject_dir, anat_image, fmri_images, \
                    session_id

<<<<<<< HEAD
    do_group_preproc(preproc_factory(),
                     do_report=True)
=======
    do_group_preproc(preproc_factory())
>>>>>>> 4ec45709
<|MERGE_RESOLUTION|>--- conflicted
+++ resolved
@@ -18,16 +18,8 @@
 from fetch_local import fetch_nyu_data_offline
 
 # import spm preproc utilities
-<<<<<<< HEAD
-from nipype_preproc_spm_utils import do_group_preproc
-=======
 from nipype_preproc_spm_utils import do_subject_preproc, \
     do_group_preproc
-
-# QA imports
-from reporter import BASE_PREPROC_REPORT_HTML_TEMPLATE
-import time
->>>>>>> 4ec45709
 
 # set data dir
 if not 'DATA_DIR' in os.environ:
@@ -58,9 +50,4 @@
                 yield subject_id, subject_dir, anat_image, fmri_images, \
                     session_id
 
-<<<<<<< HEAD
-    do_group_preproc(preproc_factory(),
-                     do_report=True)
-=======
-    do_group_preproc(preproc_factory())
->>>>>>> 4ec45709
+    do_group_preproc(preproc_factory())